--- conflicted
+++ resolved
@@ -1,21 +1,12 @@
 import { NextResponse } from 'next/server';
 import { PrismaClient } from '@prisma/client'; 
-<<<<<<< HEAD
-=======
 
->>>>>>> ab477002
 
 const prisma = new PrismaClient();
 
 export async function GET(req: Request, { params }: { params: { id: string } }) {
   const { id } = params;
   try {
-<<<<<<< HEAD
-
-
-
-=======
->>>>>>> ab477002
     const userManagement = await prisma.users_management.findUnique({
       where: { id: parseInt(id) },
     });
@@ -32,15 +23,11 @@
   try {
     const data = await req.json();
 
-<<<<<<< HEAD
-
-=======
     
     const filteredData = {
       user_id: data.user_id,
       management_id: data.management_id,
     };
->>>>>>> ab477002
 
     const updatedUserManagement = await prisma.users_management.update({
       where: { id: parseInt(id) },
@@ -57,12 +44,6 @@
 export async function DELETE(req: Request, { params }: { params: { id: string } }) {
   const { id } = params;
   try {
-<<<<<<< HEAD
-
-
-
-=======
->>>>>>> ab477002
     await prisma.users_management.delete({
       where: { id: parseInt(id) },
     });
