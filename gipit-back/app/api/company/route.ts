import { PrismaClient } from '@prisma/client';
<<<<<<< HEAD
import { NextRequest, NextResponse } from 'next/server';
=======
import {  NextResponse } from 'next/server';
>>>>>>> ab477002


<<<<<<< HEAD
// Obtener todas las compañías (GET)
/**
 * @swagger
 * /company:
 *   get:
 *     summary: Obtener todas las compañías
 *     responses:
 *       200:
 *         description: Lista de compañías
 *         content:
 *           application/json:
 *             schema:
 *               type: array
 *               items:
 *                 $ref: '#/components/schemas/Company'
 */
export async function GET() {
  try {


=======
const prisma = new PrismaClient();

>>>>>>> ab477002

export async function GET() {
  try {
    const companies = await prisma.company.findMany();
    return NextResponse.json(companies, { status: 200 });
  } catch (error) {
    return NextResponse.json({ error: `Error fetching companies: ${error}` }, { status: 500 });
  }
}

// POST: Crear una nueva compañía
export async function POST(request: Request) {
  try {
    const data = await request.json();

<<<<<<< HEAD

=======
    // Filtrar los datos para incluir solo los campos válidos
    const filteredData = {
      name: data.name,
      logo: data.logo,
      description: data.description,
    };
>>>>>>> ab477002

    const newCompany = await prisma.company.create({
      data: filteredData,
    });

    return NextResponse.json(newCompany, { status: 201 });
  } catch (error) {
    return NextResponse.json({ error: `Error creating company: ${error}` }, { status: 500 });
  }
}<|MERGE_RESOLUTION|>--- conflicted
+++ resolved
@@ -1,36 +1,9 @@
 import { PrismaClient } from '@prisma/client';
-<<<<<<< HEAD
-import { NextRequest, NextResponse } from 'next/server';
-=======
 import {  NextResponse } from 'next/server';
->>>>>>> ab477002
 
 
-<<<<<<< HEAD
-// Obtener todas las compañías (GET)
-/**
- * @swagger
- * /company:
- *   get:
- *     summary: Obtener todas las compañías
- *     responses:
- *       200:
- *         description: Lista de compañías
- *         content:
- *           application/json:
- *             schema:
- *               type: array
- *               items:
- *                 $ref: '#/components/schemas/Company'
- */
-export async function GET() {
-  try {
-
-
-=======
 const prisma = new PrismaClient();
 
->>>>>>> ab477002
 
 export async function GET() {
   try {
@@ -46,16 +19,12 @@
   try {
     const data = await request.json();
 
-<<<<<<< HEAD
-
-=======
     // Filtrar los datos para incluir solo los campos válidos
     const filteredData = {
       name: data.name,
       logo: data.logo,
       description: data.description,
     };
->>>>>>> ab477002
 
     const newCompany = await prisma.company.create({
       data: filteredData,
